--- conflicted
+++ resolved
@@ -9,27 +9,24 @@
 import cartopy.feature as cfeature
 from shapely import geometry
 import pandas as pd
-<<<<<<< HEAD
 import folium
 from folium import plugins
 from folium.raster_layers import ImageOverlay
 import rasterio
 from rasterio.plot import reshape_as_image
 from matplotlib.colors import Normalize, PowerNorm, LinearSegmentedColormap
-import scipy 
+import scipy
 import matplotlib.dates as mdates
-=======
 import os
 import sys
->>>>>>> 58e8e7be
 
 server = ECMWFDataServer()
 
 class df:
     '''This class includes all needed functions to download a list of files from the ecmwf forecast data of total precipitation.
-    The functions can easily adapted for other parameters like temperature, humidity, wind etc. Visit therefore the documentation of the parameters of enfo and 
+    The functions can easily adapted for other parameters like temperature, humidity, wind etc. Visit therefore the documentation of the parameters of enfo and
     change param in the following functions.
-    
+
     https://apps.ecmwf.int/datasets/data/s2s-realtime-instantaneous-accum-ecmf/levtype=sfc/type=pf
     '''
 
@@ -63,11 +60,11 @@
         The function uses the ECMWF API to retrieve the data. Ensure that the ECMWF API client is properly
         configured and authenticated before calling this function.
         """
-        
+
         # check if date has the correct format
         if not re.match(r'\d{4}-\d{2}-\d{2}', date):
             raise ValueError("Date has to be in the format: 'YYYY-MM-DD'.")
-            
+
         year, month, day = date.split('-')
         filename = f'enfo_pf_{year}_{month}_{day}.nc'
 
@@ -94,7 +91,7 @@
             raise RuntimeError(f"Download failed for {date}. APIException: {e}")
         except Exception as e:
             raise RuntimeError(f"Download failed for {date}. Error: {e}")
-    
+
     def download_ecmwf_cf(date):
         """
         Download the ECMWF control forecast total precipitation data for a specific date and the next 144 forecast steps.
@@ -128,7 +125,7 @@
 
         if not re.match(r'\d{4}-\d{2}-\d{2}', date):
             raise ValueError("Date has to be in the format: 'YYYY-MM-DD'.")
-            
+
         year, month, day = date.split('-')
         filename = f'enfo_cf_{year}_{month}_{day}.nc'
 
@@ -149,43 +146,43 @@
                 "target": filename
             })
             print(f"Successfully downloaded control forecast data from {date} to {filename}")
-        
+
         except ecmwfapi.api.APIException as e:
             raise RuntimeError(f"Download failed for {date}. APIException: {e}")
         except Exception as e:
             raise RuntimeError(f"Download failed for {date}. Error: {e}")
-    
+
     def get_datelist(startdate, enddate):
         '''Returns a list of dates between startdate and enddate, inclusive.
-        
+
         Input:
             startdate (str): Start date in the format 'YYYY-MM-DD'.
             enddate (str): End date in the format 'YYYY-MM-DD'.
-        
+
         Returns:
             list: List of dates in the format 'YYYY-MM-DD'.
-        
+
         Raises:
-            ValueError: If startdate or enddate is not a string, or if dates are not in the correct format, 
+            ValueError: If startdate or enddate is not a string, or if dates are not in the correct format,
                         or if enddate is before startdate.
         '''
-        
+
         # Validation of the input parameters
         if not isinstance(startdate, str) or not isinstance(enddate, str):
             raise ValueError("Both startdate and enddate must be strings.")
-        
+
         try:
             start_date = datetime.strptime(startdate, '%Y-%m-%d')
             end_date = datetime.strptime(enddate, '%Y-%m-%d')
         except ValueError:
             raise ValueError("Invalid date format. Please use 'YYYY-MM-DD'.")
-        
+
         if end_date < start_date:
             raise ValueError("End date cannot be before start date.")
-        
+
         # Empty list, which will be returned at the end of function
         date_list = []
-        
+
         # Loop from start_date to end_date
         current_date = start_date
         while current_date <= end_date:
@@ -246,7 +243,7 @@
         # Ensure lat_min <= lat_max and lon_min <= lon_max
         lat_min, lat_max = sorted([lat_min, lat_max])
         lon_min, lon_max = sorted([lon_min, lon_max])
-        
+
         # Select latitude and longitude slices based on available dimensions
         if 'latitude' in dataset.dims and 'longitude' in dataset.dims:
             subset = dataset.sel(latitude=(dataset.latitude >= lat_min) & (dataset.latitude <= lat_max), longitude=(dataset.longitude >= lon_min) & (dataset.longitude <= lon_max))
@@ -254,9 +251,9 @@
             subset = dataset.sel(lat=(dataset.lat >= lat_min) & (dataset.lat <= lat_max), lon=(dataset.lon >= lon_min) & (dataset.lon <= lon_max))
         else:
             raise ValueError("Latitude or longitude dimensions not found in the dataset.")
-        
+
         return subset
-    
+
     def read_data(self, dataset):
         """
         Read in the dataset and return the values of variables total precipitation, longitude, latitude, and time.
@@ -299,36 +296,36 @@
             lon = dataset.lon
         else:
             raise ValueError("Longitude dimension not found in the dataset.")
-        
+
         if 'latitude' in dataset:
             lat = dataset.latitude
         elif 'lat' in dataset:
             lat = dataset.lat
         else:
             raise ValueError("Latitude dimension not found in the dataset.")
-        
+
         if 'time' in dataset:
             time = dataset.time
         else:
             raise ValueError("Time dimension not found in the dataset.")
-        
+
         time = dataset.time
 
         if any(v is None for v in [tp, lon, lat, time]):
             raise ValueError("Dataset is missing required fields")
-        
+
         if hasattr(dataset, 'number'):
             number = dataset.number.values
             return tp, lon, lat, time, number
         else:
             return tp, lon, lat, time
 
-        
+
     def plot_map_tp(self, dataset, date, cbar_range=None, addtitle=None):
         """Plot the precipitation for the whole area on a specified date.
 
-        This function plots the precipitation data for a given date, displaying all available timesteps 
-        (00, 06, 12, 18 hours) from that day. The precipitation data is visualized on a map using contour plots. 
+        This function plots the precipitation data for a given date, displaying all available timesteps
+        (00, 06, 12, 18 hours) from that day. The precipitation data is visualized on a map using contour plots.
         Optionally, a colorbar range can be specified, and a custom title can be added to the figure.
 
         Parameters:
@@ -353,9 +350,9 @@
 
         Notes:
         ------
-        The function reads the necessary data from the dataset, checks for valid date formats, 
-        and creates subplots for the specified times. The resulting figure includes coastlines, 
-        borders, and rivers for better geographical context. A horizontal colorbar is added below 
+        The function reads the necessary data from the dataset, checks for valid date formats,
+        and creates subplots for the specified times. The resulting figure includes coastlines,
+        borders, and rivers for better geographical context. A horizontal colorbar is added below
         all subplots to indicate precipitation levels in kg/m². The final figure is saved as a PNG file.
         """
         tp, lon, lat, time = self.read_data(dataset)
@@ -363,13 +360,13 @@
             bounds =  np.linspace(0, cbar_range, 21)
         else:
             bounds = np.linspace(0, 100, 51)
-        
+
         # Convert time to pandas datetime
         time = pd.to_datetime(time, errors='coerce')  # Coerce invalid dates to NaT
-        
+
         if time.isnull().any():
             raise ValueError("Invalid date format or range")
-        
+
         # Define the times to plot for the specific date (00, 6, 12, 18 hours)
         times_to_plot = pd.to_datetime([
             f"{date}T00:00:00.000000000",
@@ -377,25 +374,25 @@
             f"{date}T12:00:00.000000000",
             f"{date}T18:00:00.000000000"
         ])
-        
+
         # Create subplots
         fig, axs = plt.subplots(1, len(times_to_plot), figsize=(16, 6), subplot_kw={'projection': crs.Mercator()})
         contour_plots = []
         for i, t in enumerate(times_to_plot):
             if t in time:
                 index = np.where(time == t)[0][0]
-                
+
                 ax = axs[i]
                 ax.coastlines()
                 ax.add_feature(cfeature.BORDERS)
                 ax.add_feature(cfeature.RIVERS, color='darkslategrey')
-                
+
                 filled_vimd = ax.contourf(lon, lat, tp[index, :, :], levels=bounds, transform=crs.PlateCarree(), cmap='BuPu')
                 contour_plots.append(filled_vimd)
-                
+
                 title = t.strftime("%d/%m/%Y %H:%M")
                 ax.set_title(title)
-        
+
         # Add a single colorbar below all subplots
         cbar_ax = fig.add_axes([0.1, -0.1, 0.8, 0.05])  # [left, bottom, width, height]
         cbar = fig.colorbar(contour_plots[0], cax=cbar_ax, orientation='horizontal', format='%.1f')
@@ -406,13 +403,13 @@
         if addtitle:
             suptitle += f" - {addtitle}"
         fig.suptitle(suptitle, fontsize=16)
-        
+
         plt.tight_layout()
         plt.show()
         saveas = pd.to_datetime(time[0]).strftime("%Y_%m_%d")
         plt.savefig(f'forecast_precipitation_map_{saveas}.png')
         plt.close()
-    
+
     def plot_precipitation_forecasts(ensemble, mean_precipitation, std_precipitation, xlim=None, ylim=None):
         """
         Generates a plot of precipitation forecasts, including ensemble forecasts, mean forecast, and standard deviation.
@@ -457,19 +454,19 @@
             ensemble.tp.sel(number = ensemble.number.values[1:]),
             color='lightblue',
             alpha=0.5)
-        #here we plot the mean precipitation of the forecast ensemble 
+        #here we plot the mean precipitation of the forecast ensemble
         ax.plot(
             mean_precipitation.time,
             mean_precipitation.tp,
             color='blue',
             linewidth=2,
             label="Mean Forecast")
-        #here we plot the standar deviation of the  precipitation of the forecast ensemble 
+        #here we plot the standar deviation of the  precipitation of the forecast ensemble
         plt.fill_between(
-            mean_precipitation.time, 
-            mean_precipitation.tp-std_precipitation.tp, 
+            mean_precipitation.time,
+            mean_precipitation.tp-std_precipitation.tp,
             mean_precipitation.tp+std_precipitation.tp,
-            color='yellow', 
+            color='yellow',
             label="SD Forecast",
             linewidth= 1)
         #finally some details
@@ -512,7 +509,7 @@
         mean_precipitation = ensemble.mean(dim='number')
         std_precipitation = ensemble.std(dim='number')
         return ensemble, mean_precipitation,std_precipitation
-    
+
     def create_colormap():
         """
         Creates a custom colormap with transparency for zero values.
@@ -531,7 +528,7 @@
         cmap_name = 'red_rain'
         cm = LinearSegmentedColormap.from_list(cmap_name, colors, N=n_bins)
         return cm
-    
+
     def add_raster_to_map(map_obj, raster_path, layer_name, colormap):
         """
         Adds a raster layer to a Folium map with the specified colormap.
